/*
Copyright 2012 Twitter, Inc.

Licensed under the Apache License, Version 2.0 (the "License");
you may not use this file except in compliance with the License.
You may obtain a copy of the License at

http://www.apache.org/licenses/LICENSE-2.0

Unless required by applicable law or agreed to in writing, software
distributed under the License is distributed on an "AS IS" BASIS,
WITHOUT WARRANTIES OR CONDITIONS OF ANY KIND, either express or implied.
See the License for the specific language governing permissions and
limitations under the License.
*/

package com.twitter.scalding.commons.source

import com.backtype.cascading.scheme.KeyValueByteScheme
import com.backtype.cascading.tap.VersionedTap
import com.backtype.cascading.tap.VersionedTap.TapMode
import cascading.flow.FlowDef
import cascading.pipe.Pipe
import cascading.scheme.Scheme
import cascading.scheme.local.TextDelimited
import cascading.tap.Tap
import cascading.tuple.Fields
import com.twitter.algebird.Monoid
import com.twitter.bijection.Injection
import com.twitter.chill.MeatLocker
import com.twitter.scalding._
import com.twitter.scalding.source.{ CheckedInversion, MaxFailuresCheck }
import org.apache.hadoop.mapred.{ JobConf, OutputCollector, RecordReader }

/**
 * Source used to write key-value pairs as byte arrays into a versioned store.
 * Supports incremental updates via the monoid on V.
 */

object VersionedKeyValSource {
  val defaultVersionsToKeep = 3

  // TODO: have two apply methods here for binary compatibility purpose. Need to clean it up in next release.
  def apply[K,V](path: String, sourceVersion: Option[Long] = None, sinkVersion: Option[Long] = None, maxFailures: Int = 0)
  (implicit codec: Injection[(K,V),(Array[Byte],Array[Byte])]) = {
    new VersionedKeyValSource[K,V](path, sourceVersion, sinkVersion, maxFailures, defaultVersionsToKeep)
  }

  def apply[K,V](path: String, sourceVersion: Option[Long], sinkVersion: Option[Long], maxFailures: Int, versionsToKeep: Int)
  (implicit codec: Injection[(K,V),(Array[Byte],Array[Byte])]) =
    new VersionedKeyValSource[K,V](path, sourceVersion, sinkVersion, maxFailures, versionsToKeep)
}

class VersionedKeyValSource[K,V](val path: String, val sourceVersion: Option[Long], val sinkVersion: Option[Long],
<<<<<<< HEAD
    val maxFailures: Int, val versionsToKeep: Int)(
  implicit @transient codec: Injection[(K,V),(Array[Byte],Array[Byte])],
      conv: TupleConverter[(K, V)]) extends Source with Mappable[(K,V)] {
=======
  val maxFailures: Int, val versionsToKeep: Int)(
    implicit @transient codec: Injection[(K,V),(Array[Byte],Array[Byte])]) extends Source with Mappable[(K,V)] {
>>>>>>> d49748a3

  import Dsl._

  val keyField = "key"
  val valField = "value"
  val fields = new Fields(keyField, valField)
  val codecBox = MeatLocker(codec)

  override def converter[U >: (K, V)] = TupleConverter.asSuperConverter[(K, V), U](TupleConverter.of[(K, V)])
<<<<<<< HEAD

=======
>>>>>>> d49748a3
  override def localScheme = new TextDelimited(fields)

  override def hdfsScheme =
    HadoopSchemeInstance(new KeyValueByteScheme(fields).asInstanceOf[Scheme[_, _, _, _, _]])

  @deprecated("This method is deprecated", "0.1.6")
  def this(path: String, sourceVersion: Option[Long], sinkVersion: Option[Long], maxFailures: Int)
<<<<<<< HEAD
    (implicit @transient codec: Injection[(K,V),(Array[Byte],Array[Byte])], conv: TupleConverter[(K, V)]) =
    this(path, sourceVersion, sinkVersion, maxFailures, VersionedKeyValSource.defaultVersionsToKeep)(codec, conv)
=======
    (implicit @transient codec: Injection[(K,V),(Array[Byte],Array[Byte])]) =
    this(path, sourceVersion, sinkVersion, maxFailures, VersionedKeyValSource.defaultVersionsToKeep)(codec)

>>>>>>> d49748a3

  def getTap(mode: TapMode) = {
    val tap = new VersionedTap(path, hdfsScheme, mode).setVersionsToKeep(versionsToKeep)
    if (mode == TapMode.SOURCE && sourceVersion.isDefined)
      tap.setVersion(sourceVersion.get)
    else if (mode == TapMode.SINK && sinkVersion.isDefined)
      tap.setVersion(sinkVersion.get)
    else
      tap
  }

  val source = getTap(TapMode.SOURCE)
  val sink = getTap(TapMode.SINK)

  def resourceExists(mode: Mode) =
    mode match {
      case Test(buffers) => {
        buffers.get(this) map { !_.isEmpty } getOrElse false
      }
      case HadoopTest(conf, buffers) => {
        buffers.get(this) map { !_.isEmpty } getOrElse false
      }
      case _ => {
        val conf = new JobConf(mode.asInstanceOf[HadoopMode].jobConf)
        source.resourceExists(conf)
      }
    }

  override def createTap(readOrWrite: AccessMode)(implicit mode: Mode): Tap[_,_,_] = {
    mode match {
      case Hdfs(_strict, _config) =>
        readOrWrite match {
          case Read  => castHfsTap(source)
          case Write => castHfsTap(sink)
        }
      case _ => super.createTap(readOrWrite)(mode)
    }
  }

  // Override this for more control on failure on decode
  protected lazy val checkedInversion: CheckedInversion[(K,V), (Array[Byte],Array[Byte])] =
    new MaxFailuresCheck(maxFailures)(codecBox.get)
  override def transformForRead(pipe: Pipe) = {
    pipe.flatMap((keyField, valField) -> (keyField, valField)) { pair: (Array[Byte],Array[Byte]) =>
      checkedInversion(pair)
    }
  }

  override def transformForWrite(pipe: Pipe) = {
    pipe.mapTo((0,1) -> (keyField, valField)) { pair: (K,V) =>
      codecBox.get.apply(pair)
    }
  }

  override def toString =
    "%s path:%s,sourceVersion:%s,sinkVersion:%s".format(getClass(), path, sourceVersion, sinkVersion)

  override def equals(other: Any) =
    if (other.isInstanceOf[VersionedKeyValSource[_, _]]) {
      val otherSrc = other.asInstanceOf[VersionedKeyValSource[K, V]]
      otherSrc.path == path && otherSrc.sourceVersion == sourceVersion && otherSrc.sinkVersion == sinkVersion
    } else {
      false
    }

  override def hashCode = toString.hashCode
}

object RichPipeEx extends FieldConversions with TupleConversions with java.io.Serializable {
  implicit def pipeToRichPipeEx(pipe: Pipe): RichPipeEx = new RichPipeEx(pipe)
  implicit def typedPipeToRichPipeEx[K: Ordering, V: Monoid](pipe: TypedPipe[(K,V)]) =
    new TypedRichPipeEx(pipe)
}

class TypedRichPipeEx[K: Ordering, V: Monoid](pipe: TypedPipe[(K,V)]) extends java.io.Serializable {
  import Dsl._
  import TDsl._

  // Tap reads existing data from the `sourceVersion` (or latest
  // version) of data specified in `src`, merges the K,V pairs from
  // the pipe in using an implicit `Monoid[V]` and sinks all results
  // into the `sinkVersion` of data (or a new version) specified by
  // `src`.
  def writeIncremental(src: VersionedKeyValSource[K,V], reducers: Int = 1)
  (implicit flowDef: FlowDef, mode: Mode) = {
    val outPipe =
      if (!src.resourceExists(mode))
        pipe
      else {
        val oldPairs = TypedPipe
          .from[(K,V)](src.read, (0,1))
          .map { case (k, v) => (k, v ,0) }

        val newPairs = pipe.map { case (k, v) => (k, v, 1) }

        (oldPairs ++ newPairs)
          .groupBy {  _._1 }
          .withReducers(reducers)
          .sortBy { _._3 }
          .mapValues { _._2 }
          .sum
      }

    outPipe.toPipe((0,1)).write(src)
  }
}

class RichPipeEx(pipe: Pipe) extends java.io.Serializable {
  import Dsl._

  // VersionedKeyValSource always merges with the most recent complete
  // version
  def writeIncremental[K,V](src: VersionedKeyValSource[K,V], fields: Fields, reducers: Int = 1)
  (implicit monoid: Monoid[V],
   flowDef: FlowDef,
   mode: Mode) = {
    def appendToken(pipe: Pipe, token: Int) =
      pipe.mapTo((0,1) -> ('key,'value,'isNew)) { pair: (K,V) => pair :+ token }

    val outPipe =
      if (!src.resourceExists(mode))
        pipe
      else {
        val oldPairs = appendToken(src.read, 0)
        val newPairs = appendToken(pipe, 1)

        (oldPairs ++ newPairs)
          .groupBy('key) { _.reducers(reducers).sortBy('isNew).plus[V]('value) }
          .project(('key,'value))
          .rename(('key, 'value) -> fields)
      }

    outPipe.write(src)
  }
}<|MERGE_RESOLUTION|>--- conflicted
+++ resolved
@@ -52,14 +52,8 @@
 }
 
 class VersionedKeyValSource[K,V](val path: String, val sourceVersion: Option[Long], val sinkVersion: Option[Long],
-<<<<<<< HEAD
-    val maxFailures: Int, val versionsToKeep: Int)(
-  implicit @transient codec: Injection[(K,V),(Array[Byte],Array[Byte])],
-      conv: TupleConverter[(K, V)]) extends Source with Mappable[(K,V)] {
-=======
   val maxFailures: Int, val versionsToKeep: Int)(
     implicit @transient codec: Injection[(K,V),(Array[Byte],Array[Byte])]) extends Source with Mappable[(K,V)] {
->>>>>>> d49748a3
 
   import Dsl._
 
@@ -69,10 +63,6 @@
   val codecBox = MeatLocker(codec)
 
   override def converter[U >: (K, V)] = TupleConverter.asSuperConverter[(K, V), U](TupleConverter.of[(K, V)])
-<<<<<<< HEAD
-
-=======
->>>>>>> d49748a3
   override def localScheme = new TextDelimited(fields)
 
   override def hdfsScheme =
@@ -80,14 +70,8 @@
 
   @deprecated("This method is deprecated", "0.1.6")
   def this(path: String, sourceVersion: Option[Long], sinkVersion: Option[Long], maxFailures: Int)
-<<<<<<< HEAD
-    (implicit @transient codec: Injection[(K,V),(Array[Byte],Array[Byte])], conv: TupleConverter[(K, V)]) =
-    this(path, sourceVersion, sinkVersion, maxFailures, VersionedKeyValSource.defaultVersionsToKeep)(codec, conv)
-=======
     (implicit @transient codec: Injection[(K,V),(Array[Byte],Array[Byte])]) =
     this(path, sourceVersion, sinkVersion, maxFailures, VersionedKeyValSource.defaultVersionsToKeep)(codec)
-
->>>>>>> d49748a3
 
   def getTap(mode: TapMode) = {
     val tap = new VersionedTap(path, hdfsScheme, mode).setVersionsToKeep(versionsToKeep)
